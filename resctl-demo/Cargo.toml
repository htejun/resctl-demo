# Copyright (c) Facebook, Inc. and its affiliates
[package]
name = "resctl-demo"
version = "1.0.0"
authors = ["Tejun Heo <tj@kernel.org>"]
edition = "2018"

# See more keys and their definitions at https://doc.rust-lang.org/cargo/reference/manifest.html

[dependencies]
rd-agent-intf = { path = "../rd-agent-intf" }
rd-hashd-intf = { path = "../rd-hashd-intf" }

anyhow = "1.0.26"
chrono = { version = "0.4.10", features = ["serde"] }
clap = "2.33.0"
crossbeam = "0.7.3"
<<<<<<< HEAD
cursive = "0.15.0"
cursive-tabs = "0.5.0"
=======
cursive = "^0.15"
cursive-tabs = "^0.5"
>>>>>>> 6d353b88
enum-iterator = "0.5.0"
env_logger = "0.7.1"
json = "0.12.1"
lazy_static = "1.4.0"
libc = "0.2.66"
log = "0.4.8"
tempfile = "3.1.0"
util = { path = "../util" }<|MERGE_RESOLUTION|>--- conflicted
+++ resolved
@@ -15,13 +15,8 @@
 chrono = { version = "0.4.10", features = ["serde"] }
 clap = "2.33.0"
 crossbeam = "0.7.3"
-<<<<<<< HEAD
-cursive = "0.15.0"
-cursive-tabs = "0.5.0"
-=======
 cursive = "^0.15"
 cursive-tabs = "^0.5"
->>>>>>> 6d353b88
 enum-iterator = "0.5.0"
 env_logger = "0.7.1"
 json = "0.12.1"
